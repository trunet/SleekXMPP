<<<<<<< HEAD
#!/usr/bin/env python
# -*- coding: utf-8 -*-
#
# Copyright (C) 2007-2008 Nathanael C. Fritz
# All Rights Reserved
#
# This software is licensed as described in the README file,
# which you should have received as part of this distribution.
#

# from ez_setup import use_setuptools
from distutils.core import setup
import sys

import sleekxmpp

# if 'cygwin' in sys.platform.lower():
#     min_version = '0.6c6'
# else:
#     min_version = '0.6a9'
#
# try:
#     use_setuptools(min_version=min_version)
# except TypeError:
#     # locally installed ez_setup won't have min_version
#     use_setuptools()
#
# from setuptools import setup, find_packages, Extension, Feature

VERSION          = sleekxmpp.__version__
DESCRIPTION      = 'SleekXMPP is an elegant Python library for XMPP (aka Jabber, Google Talk, etc).'
LONG_DESCRIPTION = """
SleekXMPP is an elegant Python library for XMPP (aka Jabber, Google Talk, etc).
"""

CLASSIFIERS      = [ 'Intended Audience :: Developers',
                     'License :: OSI Approved :: MIT',
                     'Programming Language :: Python',
                     'Topic :: Software Development :: Libraries :: Python Modules',
                   ]

packages     = [ 'sleekxmpp',
                 'sleekxmpp/stanza',
                 'sleekxmpp/test',
                 'sleekxmpp/xmlstream',
                 'sleekxmpp/xmlstream/matcher',
                 'sleekxmpp/xmlstream/handler',
                 'sleekxmpp/thirdparty',
                 'sleekxmpp/roster',
                 'sleekxmpp/plugins',
                 'sleekxmpp/plugins/xep_0009',
                 'sleekxmpp/plugins/xep_0009/stanza',
                 'sleekxmpp/plugins/xep_0030',
                 'sleekxmpp/plugins/xep_0030/stanza',
                 'sleekxmpp/plugins/xep_0050',
                 'sleekxmpp/plugins/xep_0059',
                 'sleekxmpp/plugins/xep_0085',
                 'sleekxmpp/plugins/xep_0086',
                 'sleekxmpp/plugins/xep_0092',
                 'sleekxmpp/plugins/xep_0128',
                 'sleekxmpp/plugins/xep_0199',
                 ]

if sys.version_info < (3, 0):
    py_modules = ['sleekxmpp.xmlstream.tostring.tostring26']
else:
    py_modules = ['sleekxmpp.xmlstream.tostring.tostring']

setup(
    name             = "sleekxmpp",
    version          = VERSION,
    description      = DESCRIPTION,
    long_description = LONG_DESCRIPTION,
    author       = 'Nathanael Fritz',
    author_email = 'fritzy [at] netflint.net',
    url          = 'http://code.google.com/p/sleekxmpp',
    license      = 'MIT',
    platforms    = [ 'any' ],
    packages     = packages,
    py_modules   = py_modules,
    requires     = [ 'tlslite', 'pythondns' ],
    )
=======
#!/usr/bin/env python
# -*- coding: utf-8 -*-
#
# Copyright (C) 2007-2008 Nathanael C. Fritz
# All Rights Reserved
#
# This software is licensed as described in the README file,
# which you should have received as part of this distribution.
#

# from ez_setup import use_setuptools
from distutils.core import setup
import sys

import sleekxmpp

# if 'cygwin' in sys.platform.lower():
#     min_version = '0.6c6'
# else:
#     min_version = '0.6a9'
#
# try:
#     use_setuptools(min_version=min_version)
# except TypeError:
#     # locally installed ez_setup won't have min_version
#     use_setuptools()
#
# from setuptools import setup, find_packages, Extension, Feature

VERSION          = sleekxmpp.__version__
DESCRIPTION      = 'SleekXMPP is an elegant Python library for XMPP (aka Jabber, Google Talk, etc).'
LONG_DESCRIPTION = """
SleekXMPP is an elegant Python library for XMPP (aka Jabber, Google Talk, etc).
"""

CLASSIFIERS      = [ 'Intended Audience :: Developers',
                     'License :: OSI Approved :: MIT',
                     'Programming Language :: Python',
                     'Topic :: Software Development :: Libraries :: Python Modules',
                   ]

packages     = [ 'sleekxmpp',
                 'sleekxmpp/stanza',
                 'sleekxmpp/test',
                 'sleekxmpp/xmlstream',
                 'sleekxmpp/xmlstream/matcher',
                 'sleekxmpp/xmlstream/handler',
                 'sleekxmpp/plugins',
                 'sleekxmpp/plugins/xep_0009',
                 'sleekxmpp/plugins/xep_0009/stanza',
                 'sleekxmpp/plugins/xep_0030',
                 'sleekxmpp/plugins/xep_0030/stanza',
                 'sleekxmpp/plugins/xep_0050',
                 'sleekxmpp/plugins/xep_0059',
                 'sleekxmpp/plugins/xep_0060',
                 'sleekxmpp/plugins/xep_0060/stanza',
                 'sleekxmpp/plugins/xep_0085',
                 'sleekxmpp/plugins/xep_0086',
                 'sleekxmpp/plugins/xep_0092',
                 'sleekxmpp/plugins/xep_0128',
                 'sleekxmpp/plugins/xep_0199',
                 'sleekxmpp/features',
                 'sleekxmpp/features/feature_mechanisms',
                 'sleekxmpp/features/feature_mechanisms/stanza',
                 'sleekxmpp/features/feature_starttls',
                 'sleekxmpp/features/feature_bind',
                 'sleekxmpp/features/feature_session',
                 'sleekxmpp/thirdparty',
                 'sleekxmpp/thirdparty/suelta',
                 'sleekxmpp/thirdparty/suelta/mechanisms',
                 ]

setup(
    name             = "sleekxmpp",
    version          = VERSION,
    description      = DESCRIPTION,
    long_description = LONG_DESCRIPTION,
    author       = 'Nathanael Fritz',
    author_email = 'fritzy [at] netflint.net',
    url          = 'http://code.google.com/p/sleekxmpp',
    license      = 'MIT',
    platforms    = [ 'any' ],
    packages     = packages,
    requires     = [ 'tlslite', 'pythondns' ],
    )

>>>>>>> b9764cc1
<|MERGE_RESOLUTION|>--- conflicted
+++ resolved
@@ -1,87 +1,3 @@
-<<<<<<< HEAD
-#!/usr/bin/env python
-# -*- coding: utf-8 -*-
-#
-# Copyright (C) 2007-2008 Nathanael C. Fritz
-# All Rights Reserved
-#
-# This software is licensed as described in the README file,
-# which you should have received as part of this distribution.
-#
-
-# from ez_setup import use_setuptools
-from distutils.core import setup
-import sys
-
-import sleekxmpp
-
-# if 'cygwin' in sys.platform.lower():
-#     min_version = '0.6c6'
-# else:
-#     min_version = '0.6a9'
-#
-# try:
-#     use_setuptools(min_version=min_version)
-# except TypeError:
-#     # locally installed ez_setup won't have min_version
-#     use_setuptools()
-#
-# from setuptools import setup, find_packages, Extension, Feature
-
-VERSION          = sleekxmpp.__version__
-DESCRIPTION      = 'SleekXMPP is an elegant Python library for XMPP (aka Jabber, Google Talk, etc).'
-LONG_DESCRIPTION = """
-SleekXMPP is an elegant Python library for XMPP (aka Jabber, Google Talk, etc).
-"""
-
-CLASSIFIERS      = [ 'Intended Audience :: Developers',
-                     'License :: OSI Approved :: MIT',
-                     'Programming Language :: Python',
-                     'Topic :: Software Development :: Libraries :: Python Modules',
-                   ]
-
-packages     = [ 'sleekxmpp',
-                 'sleekxmpp/stanza',
-                 'sleekxmpp/test',
-                 'sleekxmpp/xmlstream',
-                 'sleekxmpp/xmlstream/matcher',
-                 'sleekxmpp/xmlstream/handler',
-                 'sleekxmpp/thirdparty',
-                 'sleekxmpp/roster',
-                 'sleekxmpp/plugins',
-                 'sleekxmpp/plugins/xep_0009',
-                 'sleekxmpp/plugins/xep_0009/stanza',
-                 'sleekxmpp/plugins/xep_0030',
-                 'sleekxmpp/plugins/xep_0030/stanza',
-                 'sleekxmpp/plugins/xep_0050',
-                 'sleekxmpp/plugins/xep_0059',
-                 'sleekxmpp/plugins/xep_0085',
-                 'sleekxmpp/plugins/xep_0086',
-                 'sleekxmpp/plugins/xep_0092',
-                 'sleekxmpp/plugins/xep_0128',
-                 'sleekxmpp/plugins/xep_0199',
-                 ]
-
-if sys.version_info < (3, 0):
-    py_modules = ['sleekxmpp.xmlstream.tostring.tostring26']
-else:
-    py_modules = ['sleekxmpp.xmlstream.tostring.tostring']
-
-setup(
-    name             = "sleekxmpp",
-    version          = VERSION,
-    description      = DESCRIPTION,
-    long_description = LONG_DESCRIPTION,
-    author       = 'Nathanael Fritz',
-    author_email = 'fritzy [at] netflint.net',
-    url          = 'http://code.google.com/p/sleekxmpp',
-    license      = 'MIT',
-    platforms    = [ 'any' ],
-    packages     = packages,
-    py_modules   = py_modules,
-    requires     = [ 'tlslite', 'pythondns' ],
-    )
-=======
 #!/usr/bin/env python
 # -*- coding: utf-8 -*-
 #
@@ -154,6 +70,11 @@
                  'sleekxmpp/thirdparty/suelta/mechanisms',
                  ]
 
+if sys.version_info < (3, 0):
+    py_modules = ['sleekxmpp.xmlstream.tostring.tostring26']
+else:
+    py_modules = ['sleekxmpp.xmlstream.tostring.tostring']
+
 setup(
     name             = "sleekxmpp",
     version          = VERSION,
@@ -165,7 +86,6 @@
     license      = 'MIT',
     platforms    = [ 'any' ],
     packages     = packages,
+    py_modules   = py_modules,
     requires     = [ 'tlslite', 'pythondns' ],
-    )
-
->>>>>>> b9764cc1
+    )