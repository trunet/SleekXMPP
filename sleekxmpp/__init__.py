#!/usr/bin/python2.5

"""
	SleekXMPP: The Sleek XMPP Library
	Copyright (C) 2010  Nathanael C. Fritz
	This file is part of SleekXMPP.

	See the file license.txt for copying permission.
"""
from __future__ import absolute_import, unicode_literals
from . basexmpp import basexmpp
from xml.etree import cElementTree as ET
from . xmlstream.xmlstream import XMLStream
from . xmlstream.xmlstream import RestartStream
from . xmlstream.matcher.xmlmask import MatchXMLMask
from . xmlstream.matcher.xpath import MatchXPath
from . xmlstream.matcher.many import MatchMany
from . xmlstream.handler.callback import Callback
from . xmlstream.stanzabase import StanzaBase
from . xmlstream import xmlstream as xmlstreammod
from . stanza.message import Message
from . stanza.iq import Iq
import time
import logging
import base64
import sys
import random
import copy
from . import plugins
#from . import stanza
srvsupport = True
try:
	import dns.resolver
except ImportError:
	srvsupport = False



#class PresenceStanzaType(object):
#	
#	def fromXML(self, xml):
#		self.ptype = xml.get('type')


class ClientXMPP(basexmpp, XMLStream):
	"""SleekXMPP's client class.  Use only for good, not evil."""

	def __init__(self, jid, password, ssl=False, plugin_config = {}, plugin_whitelist=[], escape_quotes=True):
		global srvsupport
		XMLStream.__init__(self)
		self.default_ns = 'jabber:client'
		basexmpp.__init__(self)
		self.plugin_config = plugin_config
		self.escape_quotes = escape_quotes
		self.set_jid(jid)
		self.server = None
		self.port = 5222 # not used if DNS SRV is used
		self.plugin_whitelist = plugin_whitelist
		self.auto_reconnect = True
		self.srvsupport = srvsupport
		self.password = password
		self.registered_features = []
		self.stream_header = """<stream:stream to='%s' xmlns:stream='http://etherx.jabber.org/streams' xmlns='%s' version='1.0'>""" % (self.domain,self.default_ns)
		self.stream_footer = "</stream:stream>"
		#self.map_namespace('http://etherx.jabber.org/streams', 'stream')
		#self.map_namespace('jabber:client', '')
		self.features = []
		#TODO: Use stream state here
		self.authenticated = False
		self.sessionstarted = False
		self.registerHandler(Callback('Stream Features', MatchXPath('{http://etherx.jabber.org/streams}features'), self._handleStreamFeatures, thread=True))
		self.registerHandler(Callback('Roster Update', MatchXPath('{%s}iq/{jabber:iq:roster}query' % self.default_ns), self._handleRoster, thread=True))
		#self.registerHandler(Callback('Roster Update', MatchXMLMask("<presence xmlns='%s' type='subscribe' />" % self.default_ns), self._handlePresenceSubscribe, thread=True))
		self.registerFeature("<starttls xmlns='urn:ietf:params:xml:ns:xmpp-tls' />", self.handler_starttls, True)
		self.registerFeature("<mechanisms xmlns='urn:ietf:params:xml:ns:xmpp-sasl' />", self.handler_sasl_auth, True)
		self.registerFeature("<bind xmlns='urn:ietf:params:xml:ns:xmpp-bind' />", self.handler_bind_resource)
		self.registerFeature("<session xmlns='urn:ietf:params:xml:ns:xmpp-session' />", self.handler_start_session)
		
		#self.registerStanzaExtension('PresenceStanza', PresenceStanzaType)
		#self.register_plugins()
	
	def __getitem__(self, key):
		if key in self.plugin:
			return self.plugin[key]
		else:
			logging.warning("""Plugin "%s" is not loaded.""" % key)
			return False
	
	def get(self, key, default):
		return self.plugin.get(key, default)

	def connect(self, host=None, port=None):
		"""Connect to the Jabber Server.  Attempts SRV lookup, and if it fails, uses
		the JID server."""

		if host:
			self.server = host
			if port is None: port = self.port
		else:
			if not self.srvsupport:
				logging.debug("Did not supply (address, port) to connect to and no SRV support is installed (http://www.dnspython.org).  Continuing to attempt connection, using domain from JID.")
			else:
				logging.debug("Since no address is supplied, attempting SRV lookup.")
				try:
<<<<<<< HEAD
					answers = dns.resolver.query("_xmpp-client._tcp.%s" % self.domain, "SRV")
=======
					answers = dns.resolver.query("_xmpp-client._tcp.%s" % self.server)
>>>>>>> e0c32b6d
				except dns.resolver.NXDOMAIN:
					logging.debug("No appropriate SRV record found.  Using JID server name.")
				else:
					# pick a random answer, weighted by priority
					# there are less verbose ways of doing this (random.choice() with answer * priority), but I chose this way anyway 
					# suggestions are welcome
					addresses = {}
					intmax = 0
					priorities = []
					for answer in answers:
						intmax += answer.priority
						addresses[intmax] = (answer.target.to_text()[:-1], answer.port)
						priorities.append(intmax) # sure, I could just do priorities = addresses.keys()\n priorities.sort()
					picked = random.randint(0, intmax)
					for priority in priorities:
						if picked <= priority:
							(host,port) = addresses[priority]
							break
					# if SRV lookup was successful, we aren't using a particular server.
					self.server = None 

		if not host:
			# if all else fails take server from JID.
			(host,port) = (self.domain, self.port)
			self.server = None

		logging.debug('Attempting connection to %s:%d', host, port )
		#TODO option to not use TLS?
		result = XMLStream.connect(self, host, port, use_tls=True)
		if result:
			self.event("connected")
		else:
			logging.warning("Failed to connect")
			self.event("disconnected")
		return result
	
	# overriding reconnect and disconnect so that we can get some events
	# should events be part of or required by xmlstream?  Maybe that would be cleaner
	def reconnect(self):
		logging.info("Reconnecting")
		self.event("disconnected")
		self.authenticated = False
		self.sessionstarted = False
		XMLStream.reconnect(self)
	
	def disconnect(self, init=True, close=False, reconnect=False):
		self.event("disconnected")
		self.authenticated = False
		self.sessionstarted = False
		XMLStream.disconnect(self, reconnect)
	
	def registerFeature(self, mask, pointer, breaker = False):
		"""Register a stream feature."""
		self.registered_features.append((MatchXMLMask(mask), pointer, breaker))

	def updateRoster(self, jid, name=None, subscription=None, groups=[]):
		"""Add or change a roster item."""
		iq = self.Iq().setValues({'type': 'set'})
		iq['roster'] = {jid: {'name': name, 'subscription': subscription, 'groups': groups}}
		#self.send(iq, self.Iq().setValues({'id': iq['id']}))
		r = iq.send()
		return r['type'] == 'result'
	
	def getRoster(self):
		"""Request the roster be sent."""
		iq = self.Iq().setValues({'type': 'get'}).enable('roster').send()
		self._handleRoster(iq, request=True)
	
	def _handleStreamFeatures(self, features):
		self.features = []
		for sub in features.xml:
			self.features.append(sub.tag)
		for subelement in features.xml:
			for feature in self.registered_features:
				if feature[0].match(subelement):
				#if self.maskcmp(subelement, feature[0], True):
					if feature[1](subelement) and feature[2]: #if breaker, don't continue
						return True
	
	def handler_starttls(self, xml):
		if not self.authenticated and self.ssl_support:
			self.add_handler("<proceed xmlns='urn:ietf:params:xml:ns:xmpp-tls' />", self.handler_tls_start, instream=True)
			self.sendXML(xml)
			return True
		else:
			logging.warning("The module tlslite is required in to some servers, and has not been found.")
			return False

	def handler_tls_start(self, xml):
		logging.debug("Starting TLS")
		if self.startTLS():
			raise RestartStream()
	
	def handler_sasl_auth(self, xml):
		if '{urn:ietf:params:xml:ns:xmpp-tls}starttls' in self.features:
			return False
		logging.debug("Starting SASL Auth")
		self.add_handler("<success xmlns='urn:ietf:params:xml:ns:xmpp-sasl' />", self.handler_auth_success, instream=True)
		self.add_handler("<failure xmlns='urn:ietf:params:xml:ns:xmpp-sasl' />", self.handler_auth_fail, instream=True)
		sasl_mechs = xml.findall('{urn:ietf:params:xml:ns:xmpp-sasl}mechanism')
		if len(sasl_mechs):
			for sasl_mech in sasl_mechs:
				self.features.append("sasl:%s" % sasl_mech.text)
			if 'sasl:PLAIN' in self.features:
				if sys.version_info < (3,0):
					self.send("""<auth xmlns='urn:ietf:params:xml:ns:xmpp-sasl' mechanism='PLAIN'>%s</auth>""" % base64.b64encode(b'\x00' + bytes(self.username) + b'\x00' + bytes(self.password)).decode('utf-8'))
				else:
					self.send("""<auth xmlns='urn:ietf:params:xml:ns:xmpp-sasl' mechanism='PLAIN'>%s</auth>""" % base64.b64encode(b'\x00' + bytes(self.username, 'utf-8') + b'\x00' + bytes(self.password, 'utf-8')).decode('utf-8'))
			else:
				logging.error("No appropriate login method.")
				self.disconnect()
				#if 'sasl:DIGEST-MD5' in self.features:
				#	self._auth_digestmd5()
		return True
	
	def handler_auth_success(self, xml):
		self.authenticated = True
		self.features = []
		raise RestartStream()

	def handler_auth_fail(self, xml):
		logging.info("Authentication failed.")
		self.disconnect()
		self.event("failed_auth")
	
	def handler_bind_resource(self, xml):
		logging.debug("Requesting resource: %s" % self.resource)
		iq = self.Iq(stype='set')
		res = ET.Element('resource')
		res.text = self.resource
		xml.append(res)
		iq.append(xml)
		response = iq.send()
		#response = self.send(iq, self.Iq(sid=iq['id']))
		self.set_jid(response.xml.find('{urn:ietf:params:xml:ns:xmpp-bind}bind/{urn:ietf:params:xml:ns:xmpp-bind}jid').text)
		logging.info("Node set to: %s" % self.fulljid)
		if "{urn:ietf:params:xml:ns:xmpp-session}session" not in self.features:
			logging.debug("Established Session")
			self.sessionstarted = True
			self.event("session_start")
	
	def handler_start_session(self, xml):
		if self.authenticated:
			iq = self.makeIqSet(xml)
			response = iq.send()
			logging.debug("Established Session")
			self.sessionstarted = True
			self.event("session_start")
	
	def _handleRoster(self, iq, request=False):
		if iq['type'] == 'set' or (iq['type'] == 'result' and request):
			for jid in iq['roster']['items']:
				if not jid in self.roster:
					self.roster[jid] = {'groups': [], 'name': '', 'subscription': 'none', 'presence': {}, 'in_roster': True}
				self.roster[jid].update(iq['roster']['items'][jid])
			if iq['type'] == 'set':
				self.send(self.Iq().setValues({'type': 'result', 'id': iq['id']}).enable('roster'))
		self.event("roster_update", iq)<|MERGE_RESOLUTION|>--- conflicted
+++ resolved
@@ -102,11 +102,7 @@
 			else:
 				logging.debug("Since no address is supplied, attempting SRV lookup.")
 				try:
-<<<<<<< HEAD
-					answers = dns.resolver.query("_xmpp-client._tcp.%s" % self.domain, "SRV")
-=======
 					answers = dns.resolver.query("_xmpp-client._tcp.%s" % self.server)
->>>>>>> e0c32b6d
 				except dns.resolver.NXDOMAIN:
 					logging.debug("No appropriate SRV record found.  Using JID server name.")
 				else:
