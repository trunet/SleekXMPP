--- conflicted
+++ resolved
@@ -111,15 +111,12 @@
         self.boundjid = JID(jid)
 
         self.plugin = {}
-<<<<<<< HEAD
+        self.plugin_config = {}
+        self.plugin_whitelist = []
+
         self.roster = roster.Roster(self)
         self.roster.add(self.boundjid.bare)
 
-=======
-        self.plugin_config = {}
-        self.plugin_whitelist = []
-        self.roster = {}
->>>>>>> f4451fe6
         self.is_component = False
         self.auto_authorize = True
         self.auto_subscribe = True
