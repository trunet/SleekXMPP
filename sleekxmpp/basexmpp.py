--- conflicted
+++ resolved
@@ -536,26 +536,8 @@
         :param pfrom: The sender of the presence.
         :param pnick: Optional nickname of the presence's sender.
         """
-<<<<<<< HEAD
-        # Python2.6 chokes on Unicode strings for dict keys.
-        args = {str('ptype'): ptype,
-                str('pshow'): pshow,
-                str('pstatus'): pstatus,
-                str('ppriority'): ppriority,
-                str('pnick'): pnick}
-
-        if ptype in ('probe', 'subscribe', 'subscribed', \
-                     'unsubscribe', 'unsubscribed'):
-            args[str('pto')] = pto.bare
-
-        if self.is_component:
-            self.roster[pfrom].send_presence(**args)
-        else:
-            self.client_roster.send_presence(**args)
-=======
         self.make_presence(pshow, pstatus, ppriority, pto,
                            ptype, pfrom, pnick).send()
->>>>>>> 36c11ad9
 
     def send_presence_subscription(self, pto, pfrom=None,
                                    ptype='subscribe', pnick=None):
@@ -569,17 +551,10 @@
         :param ptype: The type of presence, such as ``'subscribe'``.
         :param pnick: Optional nickname of the presence's sender.
         """
-<<<<<<< HEAD
-        self.send_presence(pto=pto,
-                           pfrom=pfrom,
-                           ptype=ptype,
-                           pnick=pnick)
-=======
         self.make_presence(ptype=ptype,
                            pfrom=pfrom,
                            pto=JID(pto).bare,
                            pnick=pnick).send()
->>>>>>> 36c11ad9
 
     @property
     def jid(self):
