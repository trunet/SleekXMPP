"""
    SleekXMPP: The Sleek XMPP Library
    Copyright (C) 2010  Nathanael C. Fritz
    This file is part of SleekXMPP.

    See the file LICENSE for copying permission.
"""

from __future__ import absolute_import, unicode_literals

import logging
import base64
import sys
import hashlib
import random
import threading

import sleekxmpp
from sleekxmpp import plugins
from sleekxmpp import stanza
from sleekxmpp import features
from sleekxmpp.basexmpp import BaseXMPP
from sleekxmpp.stanza import *
from sleekxmpp.xmlstream import XMLStream, RestartStream
from sleekxmpp.xmlstream import StanzaBase, ET, register_stanza_plugin
from sleekxmpp.xmlstream.matcher import *
from sleekxmpp.xmlstream.handler import *

# Flag indicating if DNS SRV records are available for use.
SRV_SUPPORT = True
try:
    import dns.resolver
except:
    SRV_SUPPORT = False


log = logging.getLogger(__name__)


class ClientXMPP(BaseXMPP):

    """
    SleekXMPP's client class. ( Use only for good, not for evil.)

    Typical Use:
    xmpp = ClientXMPP('user@server.tld/resource', 'password')
    xmpp.process(block=False) // when block is True, it blocks the current
    //                           thread. False by default.

    Attributes:

    Methods:
        connect          -- Overrides XMLStream.connect.
        del_roster_item  -- Delete a roster item.
        get_roster       -- Retrieve the roster from the server.
        register_feature -- Register a stream feature.
        update_roster    -- Update a roster item.
    """

    def __init__(self, jid, password, ssl=False, plugin_config={},
                 plugin_whitelist=[], escape_quotes=True):
        """
        Create a new SleekXMPP client.

        Arguments:
            jid              -- The JID of the XMPP user account.
            password         -- The password for the XMPP user account.
            ssl              -- Deprecated.
            plugin_config    -- A dictionary of plugin configurations.
            plugin_whitelist -- A list of approved plugins that will be loaded
                                when calling register_plugins.
            escape_quotes    -- Deprecated.
        """
        BaseXMPP.__init__(self, jid, 'jabber:client')

        self.set_jid(jid)
        self.password = password
        self.escape_quotes = escape_quotes
        self.plugin_config = plugin_config
        self.plugin_whitelist = plugin_whitelist
        self.srv_support = SRV_SUPPORT

        self.stream_header = "<stream:stream to='%s' %s %s version='1.0'>" % (
                self.boundjid.host,
                "xmlns:stream='%s'" % self.stream_ns,
                "xmlns='%s'" % self.default_ns)
        self.stream_footer = "</stream:stream>"

        self.features = set()
        self._stream_feature_handlers = {}
        self._stream_feature_order = []

        #TODO: Use stream state here
        self.authenticated = False
        self.sessionstarted = False
        self.bound = False
        self.bindfail = False

        self.add_event_handler('connected', self._handle_connected)

        self.register_stanza(StreamFeatures)

        self.register_handler(
                Callback('Stream Features',
                         MatchXPath('{%s}features' % self.stream_ns),
                         self._handle_stream_features))
        self.register_handler(
                Callback('Roster Update',
                         MatchXPath('{%s}iq/{%s}query' % (
                             self.default_ns,
                             'jabber:iq:roster')),
                         self._handle_roster))

        # Setup default stream features
        self.register_plugin('feature_starttls')
        self.register_plugin('feature_mechanisms')
        self.register_plugin('feature_bind')
        self.register_plugin('feature_session')

    def connect(self, address=tuple(), reattempt=True, use_tls=True):
        """
        Connect to the XMPP server.

        When no address is given, a SRV lookup for the server will
        be attempted. If that fails, the server user in the JID
        will be used.

        Arguments:
            address   -- A tuple containing the server's host and port.
            reattempt -- If True, reattempt the connection if an
                         error occurs. Defaults to True.
            use_tls   -- Indicates if TLS should be used for the
                         connection. Defaults to True.
        """
        self.session_started_event.clear()
        if not address or len(address) < 2:
            if not self.srv_support:
                log.debug("Did not supply (address, port) to connect" + \
                              " to and no SRV support is installed" + \
                              " (http://www.dnspython.org)." + \
                              " Continuing to attempt connection, using" + \
                              " server hostname from JID.")
            else:
                log.debug("Since no address is supplied," + \
                              "attempting SRV lookup.")
                try:
                    xmpp_srv = "_xmpp-client._tcp.%s" % self.boundjid.host
                    answers = dns.resolver.query(xmpp_srv, dns.rdatatype.SRV)
                except (dns.resolver.NXDOMAIN, dns.resolver.NoAnswer):
                    log.debug("No appropriate SRV record found." + \
                                  " Using JID server name.")
                except (dns.exception.Timeout,):
                    log.debug("DNS resolution timed out.")
                else:
                    # Pick a random server, weighted by priority.

                    addresses = {}
                    intmax = 0
                    topprio = 65535
                    for answer in answers:
                        topprio = min(topprio, answer.priority)
                    for answer in answers:
                        if answer.priority == topprio:
                            intmax += answer.weight
                            addresses[intmax] = (answer.target.to_text()[:-1],
                                             answer.port)

                    #python3 returns a generator for dictionary keys
                    items = [x for x in addresses.keys()]
                    items.sort()

                    picked = random.randint(0, intmax)
                    for item in items:
                        if picked <= item:
                            address = addresses[item]
                            break

        if not address:
            # If all else fails, use the server from the JID.
            address = (self.boundjid.host, 5222)

        return XMLStream.connect(self, address[0], address[1],
                                 use_tls=use_tls, reattempt=reattempt)

    def register_feature(self, name, handler, restart=False, order=5000):
        """
        Register a stream feature.

        Arguments:
            name    -- The name of the stream feature.
            handler -- The function to execute if the feature is received.
            restart -- Indicates if feature processing should halt with
                       this feature. Defaults to False.
            order   -- The relative ordering in which the feature should
                       be negotiated. Lower values will be attempted
                       earlier when available.
        """
        self._stream_feature_handlers[name] = (handler, restart)
        self._stream_feature_order.append((order, name))
        self._stream_feature_order.sort()

    def update_roster(self, jid, name=None, subscription=None, groups=[],
                            block=True, timeout=None, callback=None):
        """
        Add or change a roster item.

        Arguments:
            jid          -- The JID of the entry to modify.
            name         -- The user's nickname for this JID.
            subscription -- The subscription status. May be one of
                            'to', 'from', 'both', or 'none'. If set
                            to 'remove', the entry will be deleted.
            groups       -- The roster groups that contain this item.
            block        -- Specify if the roster request will block
                            until a response is received, or a timeout
                            occurs. Defaults to True.
            timeout      -- The length of time (in seconds) to wait
                            for a response before continuing if blocking
                            is used. Defaults to self.response_timeout.
            callback     -- Optional reference to a stream handler function.
                            Will be executed when the roster is received.
                            Implies block=False.
        """
<<<<<<< HEAD
        return self.client_roster.updtae(jid, name, subscription, groups,
                                         block, timeout, callback)
=======
        iq = self.Iq()
        iq['type'] = 'set'
        iq['roster']['items'] = {jid: {'name': name,
                                       'subscription': subscription,
                                       'groups': groups}}
        response = iq.send(block, timeout, callback)
        if response is None:
            return None
        return response['type'] == 'result'
>>>>>>> 8f1d0e7a

    def del_roster_item(self, jid):
        """
        Remove an item from the roster by setting its subscription
        status to 'remove'.

        Arguments:
            jid -- The JID of the item to remove.
        """
        return self.client_roster.remove(jid)

    def get_roster(self, block=True, timeout=None, callback=None):
        """
        Request the roster from the server.

        Arguments:
            block    -- Specify if the roster request will block until a
                        response is received, or a timeout occurs.
                        Defaults to True.
            timeout  -- The length of time (in seconds) to wait for a response
                        before continuing if blocking is used.
                        Defaults to self.response_timeout.
            callback -- Optional reference to a stream handler function. Will
                        be executed when the roster is received.
                        Implies block=False.
        """
        iq = self.Iq()
        iq['type'] = 'get'
        iq.enable('roster')
        response = iq.send(block, timeout, callback)

        if callback is None:
            return self._handle_roster(response, request=True)

    def _handle_connected(self, event=None):
        #TODO: Use stream state here
        self.authenticated = False
        self.sessionstarted = False
        self.bound = False
        self.bindfail = False
        self.features = set()

        def session_timeout():
            if not self.session_started_event.isSet():
                log.debug("Session start has taken more than 15 seconds")
                self.disconnect(reconnect=self.auto_reconnect)

        self.schedule("session timeout checker", 15, session_timeout)

    def _handle_stream_features(self, features):
        """
        Process the received stream features.

        Arguments:
            features -- The features stanza.
        """
        for order, name in self._stream_feature_order:
            if name in features['features']:
                handler, restart = self._stream_feature_handlers[name]
                if handler(features) and restart:
                    # Don't continue if the feature requires
                    # restarting the XML stream.
                    return True

    def _handle_roster(self, iq, request=False):
        """
        Update the roster after receiving a roster stanza.

        Arguments:
            iq      -- The roster stanza.
            request -- Indicates if this stanza is a response
                       to a request for the roster.
        """
        if iq['type'] == 'set' or (iq['type'] == 'result' and request):
            for jid in iq['roster']['items']:
                item = iq['roster']['items'][jid]
                roster = self.roster[iq['to'].bare]
                roster[jid]['name'] = item['name']
                roster[jid]['groups'] = item['groups']
                roster[jid]['from'] = item['subscription'] in ['from', 'both']
                roster[jid]['to'] = item['subscription'] in ['to', 'both']
                roster[jid]['pending_out'] = (item['ask'] == 'subscribe')
            self.event('roster_received', iq)

        self.event("roster_update", iq)
        if iq['type'] == 'set':
            iq.reply()
            iq.enable('roster')
            iq.send()
        return True


# To comply with PEP8, method names now use underscores.
# Deprecated method names are re-mapped for backwards compatibility.
ClientXMPP.updateRoster = ClientXMPP.update_roster
ClientXMPP.delRosterItem = ClientXMPP.del_roster_item
ClientXMPP.getRoster = ClientXMPP.get_roster
ClientXMPP.registerFeature = ClientXMPP.register_feature<|MERGE_RESOLUTION|>--- conflicted
+++ resolved
@@ -221,20 +221,8 @@
                             Will be executed when the roster is received.
                             Implies block=False.
         """
-<<<<<<< HEAD
         return self.client_roster.updtae(jid, name, subscription, groups,
                                          block, timeout, callback)
-=======
-        iq = self.Iq()
-        iq['type'] = 'set'
-        iq['roster']['items'] = {jid: {'name': name,
-                                       'subscription': subscription,
-                                       'groups': groups}}
-        response = iq.send(block, timeout, callback)
-        if response is None:
-            return None
-        return response['type'] == 'result'
->>>>>>> 8f1d0e7a
 
     def del_roster_item(self, jid):
         """
