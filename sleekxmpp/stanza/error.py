--- conflicted
+++ resolved
@@ -1,9 +1,9 @@
 """
-    SleekXMPP: The Sleek XMPP Library
-    Copyright (C) 2010  Nathanael C. Fritz
-    This file is part of SleekXMPP.
+	SleekXMPP: The Sleek XMPP Library
+	Copyright (C) 2010  Nathanael C. Fritz
+	This file is part of SleekXMPP.
 
-    See the file license.txt for copying permission.
+	See the file license.txt for copying permission.
 """
 from .. xmlstream.stanzabase import ElementBase, ET
 
@@ -11,11 +11,7 @@
 	namespace = 'jabber:client'
 	name = 'error'
 	plugin_attrib = 'error'
-<<<<<<< HEAD
 	conditions = set(('bad-request', 'conflict', 'feature-not-implemented', 'forbidden', 'gone', 'internal-server-error', 'item-not-found', 'jid-malformed', 'not-acceptable', 'not-allowed', 'not-authorized', 'payment-required', 'recipient-unavailable', 'redirect', 'registration-required', 'remote-server-not-found', 'remote-server-timeout', 'resource-constraint', 'service-unavailable', 'subscription-required', 'undefined-condition', 'unexpected-request'))
-=======
-	conditions = set(('bad-request', 'conflict', 'feature-not-implemented', 'forbidden', 'gone', 'item-not-found', 'jid-malformed', 'not-acceptable', 'not-allowed', 'not-authorized', 'payment-required', 'recipient-unavailable', 'redirect', 'registration-required', 'remote-server-not-found', 'remote-server-timeout', 'service-unavailable', 'subscription-required', 'undefined-condition', 'unexpected-request'))
->>>>>>> 1e3a6e1b
 	interfaces = set(('code', 'condition', 'text', 'type'))
 	types = set(('cancel', 'continue', 'modify', 'auth', 'wait'))
 	sub_interfaces = set(('text',))
